<!DOCTYPE html>
<html lang="en">
<head>
    <meta charset="UTF-8">
    <meta name="viewport" content="width=device-width, initial-scale=1.0">
    <title>Nemodian 2244-1 :: Quantum Fractal AI Editor</title>
    <style>
        /* ----- Quantum CSS Variables ----- */
        :root {
            --muted: #888;
            --info: #2196F3;
            --warn: #FF9800;
            --error: #F44336;
            --success: #4CAF50;
            --baseline: 1.5em;
            --header-h: calc(var(--baseline) * 1.6);
            --status-h: var(--baseline);
            --footer-h: calc(var(--baseline) * 2);
            --font-size: 13px;
            --ln-width: 50px;
            --theme-bg: #3a3c31;
            --panel: #313328;
            --header-bg: #2e3026;
            --status-bg: #22241e;
            --accent: #4ac94a;
            --muted-text: #999966;
            --err: #a03333;
            --warn-bg: #f0ad4e;
            --hover-blue: #3366a0;
            --info-bg: #5bc0de;
            --agent-nexus: #BB86FC;
            --agent-cognito: #03DAC6;
            --agent-relay: #FFD54F;
            --agent-sentinel: #CF6679;
            --agent-echo: #4ac94a;
            --quantum-glow: rgba(187, 134, 252, 0.6);
        }

        /* ----- Base ----- */
        html, body {
            height: 100%;
            margin: 0;
            padding: 0;
            font-family: 'Fira Code', monospace;
            font-size: var(--font-size);
            line-height: var(--baseline);
            background: var(--theme-bg);
            color: #f0f0e0;
            overflow: hidden;
        }

        body {
            display: grid;
            grid-template-rows: var(--header-h) var(--status-h) 1fr var(--footer-h);
        }

        /* ----- Quantum Header ----- */
        header {
            grid-row: 1;
            grid-column: 1 / -1;
            background: var(--header-bg);
            border-bottom: 1px solid #22241e;
            display: flex;
            align-items: center;
            justify-content: space-between;
            padding: 6px 12px;
            position: relative;
            overflow: hidden;
        }

        header::before {
            content: '';
            position: absolute;
            top: 0;
            left: -100%;
            width: 100%;
            height: 100%;
            background: linear-gradient(90deg, transparent, var(--quantum-glow), transparent);
            animation: quantumScan 3s infinite linear;
        }

        @keyframes quantumScan {
            0% { left: -100%; }
            100% { left: 100%; }
        }

        .quantum-pulse {
            animation: quantumPulse 2s infinite alternate;
        }

.typing-active {
  caret-color: lime;
  animation: blink 1s infinite;
}
@keyframes blink {
  0%, 50% { background-color: transparent; }
  51%, 100% { background-color: rgba(0,255,0,0.05); }
}

        @keyframes quantumPulse {
            0% { opacity: 0.7; transform: scale(1); }
            100% { opacity: 1; transform: scale(1.05); }
        }

        header .left {
            display: flex;
            gap: 12px;
            align-items: center;
            position: relative;
            z-index: 2;
        }

        header .right {
            display: flex;
            gap: 8px;
            align-items: center;
            position: relative;
            z-index: 2;
        }

        button {
            background: var(--err);
            border: 1px solid var(--err);
            color: #f0f0e0;
            padding: 6px 8px;
            cursor: pointer;
            font-size: 12px;
            transition: all .2s;
            border-radius: 3px;
        }

        button:hover {
            background: var(--hover-blue);
            border-color: var(--hover-blue);
        }

        button.success {
            background: var(--accent);
            border-color: var(--accent);
        }

        button.info {
            background: var(--info-bg);
            border-color: var(--info-bg);
        }

        button.warn {
            background: var(--warn-bg);
            border-color: var(--warn-bg);
            color: #3a3c31;
        }

        /* ----- Quantum Status Bar ----- */
        #status-bar {
            grid-row: 2;
            grid-column: 1 / -1;
            background: var(--status-bg);
            display: flex;
            justify-content: space-between;
            align-items: center;
            padding: 4px 12px;
            font-size: 12px;
            position: relative;
        }

        .quantum-threads {
            position: absolute;
            top: 0;
            left: 0;
            width: 100%;
            height: 100%;
            pointer-events: none;
            opacity: 0.3;
        }

        .quantum-thread {
            position: absolute;
            width: 1px;
            height: 100%;
            background: linear-gradient(to bottom, transparent, var(--agent-nexus), transparent);
            animation: threadFlow 2s infinite linear;
        }

        @keyframes threadFlow {
            0% { top: -100%; }
            100% { top: 100%; }
        }

        /* ----- Modern Editor Layout ----- */
        #editor-stage {
            grid-row: 3;
            grid-column: 1 / -1;
            display: grid;
            grid-template-columns: 0px 1fr;
            background: var(--theme-bg);
            overflow: hidden;
            position: relative;
            transition: grid-template-columns 0.3s ease;
        }

        #editor-stage.left-panel-open {
            grid-template-columns: 240px 1fr;
        }

        #left-panel {
            background: var(--panel);
            border-right: 1px solid #22241e;
            padding: 10px;
            box-sizing: border-box;
            display: flex;
            flex-direction: column;
            gap: 8px;
            overflow: hidden;
            width: 240px;
        }

        /* ----- Modern Editor Container ----- */
        .editor-container {
            position: relative;
            display: flex;
            flex: 1;
            background: var(--theme-bg);
            overflow: auto;
        }

        .line-numbers {
            width: var(--ln-width);
            padding: 10px 8px;
            background: var(--panel);
            color: var(--muted-text);
            font-variant-numeric: tabular-nums;
            text-align: right;
            user-select: none;
            line-height: var(--baseline);
            font-family: inherit;
            font-size: inherit;
            flex-shrink: 0;
            position: sticky;
            left: 0;
            z-index: 10;
        }

        .editor-content {
            flex: 1;
            position: relative;
            min-height: 100%;
            padding: 10px;
            padding-left: 12px;
            box-sizing: border-box;
            white-space: pre;
            line-height: var(--baseline);
            font-family: inherit;
            font-size: inherit;
            tab-size: 4;
            -moz-tab-size: 4;
            caret-color: var(--accent);
            outline: none;
            overflow-wrap: normal;
            word-break: normal;
            overflow: auto;
        }

        .editor-content:focus {
            outline: none;
        }

        /* ----- Quantum Footer ----- */
        footer {
            grid-row: 4;
            grid-column: 1 / -1;
            display: flex;
            align-items: center;
            justify-content: space-between;
            padding: 6px 12px;
            background: var(--header-bg);
            border-top: 1px solid #22241e;
            position: sticky;
            bottom: 0;
        }

        #prompt-input {
            flex: 1;
            margin-right: 8px;
            padding: 8px;
            background: var(--status-bg);
            border: 1px solid var(--accent);
            color: #f0f0e0;
            font-family: inherit;
            border-radius: 3px;
            font-size: 16px;
        }

        .small {
            font-size: 12px;
            padding: 6px 8px;
        }

        /* ----- Quantum 5-Agent System Styles ----- */
        .agent-card {
            background: var(--panel);
            border-radius: 8px;
            padding: 12px;
            margin-bottom: 8px;
            border-left: 4px solid var(--muted-text);
            transition: all 0.3s ease;
            position: relative;
            overflow: hidden;
        }

        .agent-card::before {
            content: '';
            position: absolute;
            top: 0;
            left: -100%;
            width: 100%;
            height: 100%;
            background: linear-gradient(90deg, transparent, rgba(255,255,255,0.1), transparent);
            transition: left 0.5s ease;
        }

        .agent-card.active::before {
            left: 100%;
        }

        .agent-card.active {
            box-shadow: 0 0 20px var(--quantum-glow);
            transform: translateY(-2px);
        }

        .agent-card.nexus { border-left-color: var(--agent-nexus); }
        .agent-card.cognito { border-left-color: var(--agent-cognito); }
        .agent-card.relay { border-left-color: var(--agent-relay); }
        .agent-card.sentinel { border-left-color: var(--agent-sentinel); }
        .agent-card.echo { border-left-color: var(--agent-echo); }

        .agent-title {
            font-weight: bold;
            font-size: 14px;
            margin-bottom: 4px;
        }

        .agent-nexus .agent-title { color: var(--agent-nexus); }
        .agent-cognito .agent-title { color: var(--agent-cognito); }
        .agent-relay .agent-title { color: var(--agent-relay); }
        .agent-sentinel .agent-title { color: var(--agent-sentinel); }
        .agent-echo .agent-title { color: var(--agent-echo); }

        .agent-subtitle {
            font-size: 11px;
            color: var(--muted-text);
            margin-bottom: 6px;
        }

        .agent-content {
            font-size: 12px;
            line-height: 1.4;
            min-height: 20px;
        }

        .quantum-spinner {
            width: 16px;
            height: 16px;
            display: inline-block;
            margin-right: 6px;
            position: relative;
        }

        .quantum-spinner::before {
            content: '';
            position: absolute;
            width: 100%;
            height: 100%;
            border: 2px solid transparent;
            border-top: 2px solid var(--agent-cognito);
            border-radius: 50%;
            animation: quantumSpin 1s linear infinite;
        }

        .quantum-spinner::after {
            content: '';
            position: absolute;
            width: 100%;
            height: 100%;
            border: 2px solid transparent;
            border-bottom: 2px solid var(--agent-nexus);
            border-radius: 50%;
            animation: quantumSpin 0.5s linear infinite;
        }

        @keyframes quantumSpin {
            0% { transform: rotate(0deg); }
            100% { transform: rotate(360deg); }
        }

        /* Quantum Data Packet Animation */
        .quantum-packet {
            position: fixed;
            width: 6px;
            height: 6px;
            border-radius: 50%;
            background: var(--agent-nexus);
            box-shadow: 0 0 10px var(--agent-nexus);
            opacity: 0;
            z-index: 100;
            pointer-events: none;
        }

        .quantum-trail {
            position: absolute;
            width: 100%;
            height: 2px;
            background: linear-gradient(90deg, transparent, var(--agent-nexus), transparent);
            opacity: 0;
        }

        /* Action Buttons for Generated Content */
        .action-buttons {
            display: flex;
            gap: 8px;
            margin-top: 10px;
            padding-top: 10px;
            border-top: 1px solid var(--muted-text);
        }

        .action-buttons button {
            flex: 1;
            padding: 6px;
            font-size: 11px;
        }

        /* Quantum Connection Status */
        .quantum-status {
            display: flex;
            align-items: center;
            gap: 6px;
            font-size: 11px;
            margin-top: 5px;
        }

        .quantum-dot {
            width: 8px;
            height: 8px;
            border-radius: 50%;
            background: var(--muted-text);
            position: relative;
        }

        .quantum-dot::before {
            content: '';
            position: absolute;
            top: -2px;
            left: -2px;
            right: -2px;
            bottom: -2px;
            border-radius: 50%;
            border: 1px solid var(--agent-nexus);
            animation: quantumPulseDot 2s infinite;
        }

        .quantum-dot.connected {
            background: var(--accent);
        }

        @keyframes quantumPulseDot {
            0%, 100% { transform: scale(1); opacity: 1; }
            50% { transform: scale(1.3); opacity: 0.7; }
        }

        /* ----- StreamHighlighter Styles ----- */
        .sh-token {
            transition: opacity 0.08s ease;
            pointer-events: none;
        }
        .sh-comment {
            color: #64748b;
            font-style: italic;
            opacity: 0.8;
        }
        .sh-string {
            color: #a3e635;
            font-weight: 500;
        }
        .sh-number {
            color: #f59e0b;
            font-weight: 600;
        }
        .sh-keyword {
            color: #f472b6;
            font-weight: 600;
        }
        .sh-type {
            color: #7dd3fc;
            font-weight: 500;
        }
        .sh-bracket {
            color: #c084fc;
            font-weight: 700;
        }
        .sh-id {
            color: #94a3b8;
        }
        .sh-op {
            color: #94a3b8;
            font-weight: 500;
        }
        .sh-ws {
            opacity: 0.3;
        }
        .sh-key {
            color: #7dd3fc;
            font-weight: 500;
        }
        .sh-number2 {
            color: #f59e0b;
            font-weight: 600;
        }
        .sh-text {
            color: #e2e8f0;
        }
        .sh-unknown {
            color: #f87171;
        }
        .sh-tag {
            color: #f472b6;
            font-weight: 600;
        }
        .sh-property {
            color: #7dd3fc;
            font-weight: 500;
        }
        .sh-function {
            color: #4ac94a;
            font-weight: 500;
        }

        /* Quantum Selection styling */
        .editor-content::selection {
            background: rgba(74, 201, 74, 0.3);
        }

        /* Quantum Scrollbar styling */
        .editor-container::-webkit-scrollbar {
            width: 12px;
        }

        .editor-container::-webkit-scrollbar-track {
            background: var(--panel);
        }

        .editor-container::-webkit-scrollbar-thumb {
            background: var(--muted-text);
            border-radius: 6px;
        }

        .editor-container::-webkit-scrollbar-thumb:hover {
            background: var(--accent);
        }

        /* ----- Quantum Panels ----- */
        #preview-panel {
            position: fixed;
            top: 50%;
            left: 50%;
            transform: translate(-50%, -50%);
            width: 80%;
            height: 80%;
            background: white;
            border: 2px solid var(--accent);
            border-radius: 5px;
            z-index: 1000;
            display: none;
            flex-direction: column;
            box-shadow: 0 0 30px rgba(0,0,0,.7);
        }

        #preview-header {
            background: var(--header-bg);
            color: #f0f0e0;
            padding: 8px 12px;
            display: flex;
            justify-content: space-between;
            align-items: center;
            border-bottom: 1px solid var(--accent);
        }

        #preview-content {
            width: 100%;
            height: calc(100% - 40px);
            border: none;
            background: white;
        }

        #close-preview {
            background: transparent;
            border: none;
            color: #f0f0e0;
            font-size: 18px;
            cursor: pointer;
            padding: 0;
            width: 24px;
            height: 24px;
            display: flex;
            align-items: center;
            justify-content: center;
        }

        #ai-response-panel {
            position: fixed;
            bottom: 60px;
            right: 20px;
            width: 500px;
            max-height: 600px;
            background: var(--panel);
            border: 1px solid var(--accent);
            border-radius: 5px;
            padding: 15px;
            overflow-y: auto;
            z-index: 100;
            display: none;
            box-shadow: 0 4px 12px rgba(0,0,0,.3);
        }

        #ai-response-content {
            font-size: 12px;
            line-height: 1.4;
        }

        #close-ai-panel {
            position: absolute;
            top: 5px;
            right: 5px;
            background: transparent;
            border: none;
            color: var(--muted-text);
            font-size: 14px;
            cursor: pointer;
        }

        #file-input {
            display: none;
        }

        .ai-status {
            display: flex;
            align-items: center;
            gap: 5px;
        }

        .ai-dot {
            width: 8px;
            height: 8px;
            border-radius: 50%;
            background: var(--accent);
            animation: none;
        }

        .ai-dot.probing {
            background: var(--err);
            animation: pulse 2s infinite;
        }

        .ai-dot.connected {
            background: var(--accent);
            animation: none;
        }

        /* Quantum Thinking Visualization */
        .quantum-thinking {
            position: absolute;
            top: 0;
            left: 0;
            width: 100%;
            height: 100%;
            pointer-events: none;
            z-index: 5;
        }

        .fractal-node {
            position: absolute;
            width: 4px;
            height: 4px;
            border-radius: 50%;
            background: var(--agent-cognito);
            animation: fractalPulse 1.5s infinite alternate;
        }

        @keyframes fractalPulse {
            0% { transform: scale(1); opacity: 0.3; }
            100% { transform: scale(1.5); opacity: 0.8; }
        }

        /* Mobile optimizations */
        @media (max-width: 768px) {
            #editor-stage {
                grid-template-columns: 1fr !important;
            }

            #left-panel {
                position: absolute;
                height: 100%;
                z-index: 30;
                transform: translateX(-240px);
            }

            #left-panel.open {
                transform: translateX(0);
            }

            #ai-response-panel {
                width: calc(100% - 40px);
                right: 20px;
                left: 20px;
            }

            #preview-panel {
                width: 95%;
                height: 85%;
            }

            body {
                grid-template-rows: var(--header-h) var(--status-h) 1fr auto;
            }

            footer {
                position: relative;
            }
        }

        /* New Consensus Panel Styles */
        .consensus-panel {
            background: var(--panel);
            border: 1px solid var(--agent-nexus);
            border-radius: 8px;
            padding: 15px;
            margin-top: 15px;
            max-height: 300px;
            overflow-y: auto;
        }

        .consensus-header {
            font-weight: bold;
            color: var(--agent-nexus);
            margin-bottom: 10px;
            display: flex;
            justify-content: space-between;
            align-items: center;
        }

        .candidate-item {
            background: rgba(255,255,255,0.05);
            border-radius: 4px;
            padding: 8px;
            margin-bottom: 8px;
            border-left: 3px solid var(--agent-cognito);
        }

        .candidate-meta {
            font-size: 10px;
            color: var(--muted-text);
            display: flex;
            justify-content: space-between;
            margin-bottom: 4px;
        }

        .candidate-content {
            font-size: 11px;
            font-family: 'Fira Code', monospace;
            white-space: pre-wrap;
            max-height: 80px;
            overflow: hidden;
        }

        .entropy-badge {
            background: var(--agent-nexus);
            color: white;
            padding: 2px 6px;
            border-radius: 10px;
            font-size: 10px;
        }

        .selected-candidate {
            border-left-color: var(--accent);
            background: rgba(74, 201, 74, 0.1);
        }
    </style>
</head>
<body>
<header>
    <div class="left">
        <button id="left-toggle" class="small">☰</button>
        <div style="font-weight:800;" class="quantum-pulse">Nemodian 2244-1 :: Quantum Fractal AI</div>
    </div>
    <div class="right">
        <div class="ai-status">
            <div id="ai-dot" class="ai-dot connected"></div>
            <div id="ai-indicator" style="font-size:12px;color:#cfcfbd;">Quantum AI: Ready</div>
        </div>
        <button id="open-file" class="small">Open</button>
        <button id="save-file" class="small">Save</button>
        <button id="save-as" class="small">Save As</button>
        <button id="render-html" class="small warn">Render HTML</button>
        <button id="run-local-ai" class="small info">Quantum AI</button>
        <button id="run-orchestrator" class="small success">Orchestrator</button>
    </div>
</header>
<div id="status-bar" class="info">
    <div class="quantum-threads" id="quantum-threads"></div>
    <div id="file-meta">No File Loaded</div>
    <div id="editor-meta">Cursor: 0:0 | Lines: 0 | Chars: 0 | History: 0</div>
</div>
<div id="editor-stage">
    <aside id="left-panel" class="closed">
        <button id="btn-undo" class="small">UNDO</button>
        <button id="btn-redo" class="small">REDO</button>
        <button id="btn-beautify" class="small">Beautify</button>
        <button id="btn-render" class="small warn">Render HTML</button>

        <div style="margin-top: 20px; font-size: 11px; color: var(--muted-text);">
            <p><strong>Quantum AI Commands:</strong></p>
            <ul style="padding-left: 15px;">
                <li>Rewrite this function</li>
                <li>Optimize performance</li>
                <li>Add error handling</li>
                <li>Convert to TypeScript</li>
                <li>Explain this code</li>
            </ul>
        </div>

        <div style="margin-top: 20px; font-size: 11px; color: var(--muted-text);">
            <p><strong>Quantum Actions:</strong></p>
            <button id="btn-optimize" class="small" style="width:100%;margin-bottom:5px;">Quantum Optimize</button>
            <button id="btn-document" class="small" style="width:100%;margin-bottom:5px;">Fractal Document</button>
            <button id="btn-refactor" class="small" style="width:100%;">Hyper Refactor</button>
            <button id="btn-orchestrate" class="small success" style="width:100%;margin-top:5px;">Multi-Agent Consensus</button>
        </div>

        <div style="margin-top: 20px; font-size: 11px; color: var(--muted-text);">
            <p><strong>Quantum Settings:</strong></p>
            <div style="display: flex; align-items: center; gap: 8px; margin-bottom: 5px;">
                <input type="checkbox" id="quantum-mode" checked>
                <label for="quantum-mode">Quantum Fractal Mode</label>
            </div>
            <div style="display: flex; align-items: center; gap: 8px;">
                <input type="checkbox" id="hyperthreading" checked>
                <label for="hyperthreading">Hyperthreading</label>
            </div>
            <div style="display: flex; align-items: center; gap: 8px; margin-top: 5px;">
                <input type="checkbox" id="multi-agent-mode" checked>
                <label for="multi-agent-mode">Multi-Agent Consensus</label>
            </div>
        </div>

        <div style="margin-top: 20px; font-size: 11px; color: var(--muted-text);">
            <p><strong>Orchestrator Settings:</strong></p>
            <div style="margin-bottom: 5px;">
                <label for="agent-count">Agent Count:</label>
                <input type="number" id="agent-count" min="2" max="8" value="4" style="width: 60px; background: var(--status-bg); color: white; border: 1px solid var(--muted-text); padding: 2px; border-radius: 3px;">
            </div>
            <div style="margin-bottom: 5px;">
                <label for="max-rounds">Max Rounds:</label>
                <input type="number" id="max-rounds" min="1" max="10" value="3" style="width: 60px; background: var(--status-bg); color: white; border: 1px solid var(--muted-text); padding: 2px; border-radius: 3px;">
            </div>
        </div>
    </aside>

    <!-- Quantum Editor Container -->
    <div class="editor-container">
        <div class="quantum-thinking" id="quantum-thinking"></div>
        <div class="line-numbers" id="line-numbers"></div>
        <div
            class="editor-content"
            id="editor"
            contenteditable="true"
            spellcheck="false"
            data-gramm="false"
            data-gramm_editor="false"
            data-enable-grammarly="false"
        >&lt;!DOCTYPE html&gt;
&lt;html lang="en"&gt;
&lt;head&gt;
  &lt;meta charset="UTF-8"&gt;
  &lt;meta name="viewport" content="width=device-width, initial-scale=1.0"&gt;
  &lt;title&gt;Quantum Fractal AI Demo&lt;/title&gt;
  &lt;style&gt;
    body {
      font-family: 'Segoe UI', Tahoma, Geneva, Verdana, sans-serif;
      background: linear-gradient(135deg, #1a2a6c, #b21f1f, #fdbb2d);
      color: white;
      margin: 0;
      padding: 20px;
      min-height: 100vh;
      display: flex;
      flex-direction: column;
      align-items: center;
      justify-content: center;
    }
    .container {
      background: rgba(0, 0, 0, 0.7);
      padding: 30px;
      border-radius: 15px;
      box-shadow: 0 10px 30px rgba(0, 0, 0, 0.5);
      max-width: 600px;
      text-align: center;
    }
    h1 {
      font-size: 2.5rem;
      margin-bottom: 10px;
      background: linear-gradient(90deg, #4ac94a, #5bc0de);
      -webkit-background-clip: text;
      -webkit-text-fill-color: transparent;
    }
    p {
      font-size: 1.2rem;
      line-height: 1.6;
    }
    .features {
      display: flex;
      flex-wrap: wrap;
      justify-content: center;
      gap: 15px;
      margin: 20px 0;
    }
    .feature {
      background: rgba(74, 201, 74, 0.2);
      padding: 10px 15px;
      border-radius: 8px;
      border: 1px solid #4ac94a;
    }
    button {
      background: #4ac94a;
      color: white;
      border: none;
      padding: 12px 25px;
      border-radius: 5px;
      font-size: 1rem;
      cursor: pointer;
      transition: all 0.3s;
    }
    button:hover {
      background: #3aa83a;
      transform: translateY(-2px);
    }
  &lt;/style&gt;
&lt;/head&gt;
&lt;body&gt;
  &lt;div class="container"&gt;
    &lt;h1&gt;Welcome to Quantum Fractal AI&lt;/h1&gt;
    &lt;p&gt;This is a demonstration of the quantum fractal AI editor's capabilities. Experience hyper-accelerated AI reasoning with fractal mathematics.&lt;/p&gt;
    &lt;div class="features"&gt;
      &lt;div class="feature"&gt;Quantum Editing&lt;/div&gt;
      &lt;div class="feature"&gt;Fractal AI&lt;/div&gt;
      &lt;div class="feature"&gt;Hyper Reasoning&lt;/div&gt;
    &lt;/div&gt;
    &lt;button&gt;Experience Quantum AI&lt;/button&gt;
  &lt;/div&gt;
&lt;/body&gt;
&lt;/html&gt;</div>
    </div>
</div>
<footer>
    <input id="prompt-input" placeholder="Enter quantum command (e.g., 'rewrite this with fractal optimization')">
    <button id="send-button" class="success">QUANTUM PROCESS</button>
</footer>
<input type="file" id="file-input" accept=".js,.html,.css,.txt,.json">
<div id="preview-panel">
    <div id="preview-header">
        <span>Quantum Preview</span>
        <button id="close-preview">×</button>
    </div>
    <iframe id="preview-content"></iframe>
</div>
<div id="ai-response-panel">
    <button id="close-ai-panel">×</button>
    <div id="ai-response-content">
        <!-- Quantum 5-Agent System UI -->
        <div class="agent-card nexus agent-nexus">
            <div class="agent-title">Nexus</div>
            <div class="agent-subtitle">Quantum Orchestrator (Fractal Core)</div>
            <div class="agent-content">Idle. Awaiting quantum command.</div>
            <div class="quantum-status">
                <div class="quantum-dot connected"></div>
                <span>Quantum State: Entangled</span>
            </div>
        </div>
        <div class="agent-card cognito agent-cognito">
            <div class="agent-title">Cognito</div>
            <div class="agent-subtitle">Fractal Analyzer (Quantum Loop)</div>
            <div class="agent-content">Ready</div>
        </div>
        <div class="agent-card relay agent-relay">
            <div class="agent-title">Relay</div>
            <div class="agent-subtitle">Quantum Communicator (2244)</div>
            <div class="agent-content">Ready</div>
        </div>
        <div class="agent-card sentinel agent-sentinel">
            <div class="agent-title">Sentinel</div>
            <div class="agent-subtitle">Quantum Monitor (Fractal Coin)</div>
            <div class="agent-content">Ready</div>
        </div>
        <div class="agent-card echo agent-echo">
            <div class="agent-title">Echo</div>
            <div class="agent-subtitle">Quantum Reporter (Fractal Code)</div>
            <div class="agent-content">Awaiting quantum report...</div>
            <!-- Action buttons will be added here dynamically -->
        </div>
        <!-- Consensus Panel -->
        <div class="consensus-panel" id="consensus-panel" style="display: none;">
            <div class="consensus-header">
                <span>Multi-Agent Consensus Results</span>
                <span class="entropy-badge" id="consensus-score">Score: 0</span>
            </div>
            <div id="candidates-list">
                <!-- Candidate items will be dynamically added here -->
            </div>
        </div>
    </div>
</div>

<!-- GSAP for quantum animations -->
<script src="https://cdnjs.cloudflare.com/ajax/libs/gsap/3.9.1/gsap.min.js"></script>

<script>
    /* =========================================================================
       Quantum Fractal StreamHighlighter — Hyper-Accelerated AI Reasoning
       ========================================================================== */

    class QuantumHighlighter {
        constructor() {
            this.languages = {
                js: {
                    rules: [
                        {t:'comment',r:/^(\/\/[^\n]*|\/\*[\s\S]*?\*\/)/},
                        {t:'string',r:/^`(?:\\[\s\S]|[^`])*`|^"(?:\\.|[^"])*"|^'(?:\\.|[^'])*'/},
                        {t:'number',r:/^\b(?:0x[a-fA-F0-9]+|[0-9]+(?:\.[0-9]+)?(?:e[+-]?\d+)?)\b/},
                        {t:'keyword',r:/^\b(?:if|else|for|while|function|return|const|let|var|class|new|in|of|switch|case|break|continue|try|catch|throw|async|await|export|import|from|default)\b/},
                        {t:'function',r:/^\b[a-zA-Z_$][\w$]*(?=\s*\()/},
                        {t:'bracket',r:/^[\[\]\{\}\(\)]/},
                        {t:'op',r:/^==|===|!=|!==|<=|>=|=>|->|[-+*/%=<>!&|^~?:.,;]/},
                        {t:'id',r:/^\b[a-zA-Z_$][\w$]*\b/},
                        {t:'ws',r:/^\s+/}
                    ]
                },
                html: {
                    rules: [
                        {t:'comment',r:/^&lt;!--[\s\S]*?--&gt;/},
                        {t:'tag',r:/^&lt;\/?[^\s>\/]+/},
                        {t:'string',r:/^"(?:\\.|[^"])*"|^'(?:\\.|[^'])*'/},
                        {t:'bracket',r:/^[\[\]\{\}\(\)]/},
                        {t:'op',r:/^==|===|!=|!==|<=|>=|=>|->|[-+*/%=<>!&|^~?:.,;]/},
                        {t:'ws',r:/^\s+/},
                        {t:'text',r:/^[^<]+/}
                    ]
                },
                css: {
                    rules: [
                        {t:'comment',r:/^(\/\/[^\n]*|\/\*[\s\S]*?\*\/)/},
                        {t:'string',r:/^"(?:\\.|[^"])*"|^'(?:\\.|[^'])*'/},
                        {t:'number',r:/^\b(?:0x[a-fA-F0-9]+|[0-9]+(?:\.[0-9]+)?(?:e[+-]?\d+)?)\b/},
                        {t:'keyword',r:/^\b(?:@import|@media|@keyframes|@font-face|!important|initial|inherit|unset)\b/},
                        {t:'property',r:/^[a-zA-Z-]+(?=\s*:)/},
                        {t:'bracket',r:/^[\[\]\{\}\(\)]/},
                        {t:'op',r:/^[:;,#.]/},
                        {t:'ws',r:/^\s+/}
                    ]
                }
            };
        }

        static escape(text) {
            const div = document.createElement('div');
            div.textContent = text;
            return div.innerHTML;
        }

        tokenize(text, language = 'js') {
            const rules = this.languages[language]?.rules || this.languages.js.rules;
            const tokens = [];
            let position = 0;

            while (position < text.length) {
                let matched = false;

                for (const rule of rules) {
                    rule.r.lastIndex = position;
                    const match = rule.r.exec(text);

                    if (match && match.index === position) {
                        tokens.push({
                            type: rule.t,
                            value: match[0],
                            length: match[0].length
                        });
                        position += match[0].length;
                        matched = true;
                        break;
                    }
                }

                if (!matched) {
                    tokens.push({
                        type: 'unknown',
                        value: text[position],
                        length: 1
                    });
                    position++;
                }
            }

            return tokens;
        }

        highlight(text, language = 'js') {
            const tokens = this.tokenize(text, language);
            return tokens.map(token =>
                `<span class="sh-token sh-${token.type}">${QuantumHighlighter.escape(token.value)}</span>`
            ).join('');
        }

        // Quantum highlighting for contenteditable
        highlightElement(element, language = 'js') {
            const text = element.textContent || '';
            const html = this.highlight(text, language);

            // Save quantum state (cursor position)
            const selection = window.getSelection();
            const range = selection.rangeCount > 0 ? selection.getRangeAt(0).cloneRange() : null;

            element.innerHTML = html;

            // Restore quantum state
            if (range) {
                selection.removeAllRanges();
                selection.addRange(range);
            }
        }
    }

    // ----- Quantum Editor Core -----
    class QuantumEditor {
        constructor() {
            this.editor = document.getElementById('editor');
            this.lineNumbers = document.getElementById('line-numbers');
            this.statusEditor = document.getElementById('editor-meta');
            this.statusFile = document.getElementById('file-meta');
            this.highlighter = new QuantumHighlighter();
            this.quantumThinking = document.getElementById('quantum-thinking');

            this.currentFileName = null;
            this.currentFileType = 'html';
            this.historyStack = [];
            this.redoStack = [];
            this.isComposing = false;
            this.quantumMode = true;
            this.hyperthreading = true;
            this.multiAgentMode = true;

            this.init();
        }

        init() {
            this.bindEvents();
            this.render(this.editor.textContent);
            this.pushHistory();
            this.initQuantumVisuals();
        }

        initQuantumVisuals() {
            // Create quantum threads in status bar
            const threadsContainer = document.getElementById('quantum-threads');
            for (let i = 0; i < 5; i++) {
                const thread = document.createElement('div');
                thread.className = 'quantum-thread';
                thread.style.left = `${20 + i * 15}%`;
                thread.style.animationDelay = `${i * 0.3}s`;
                threadsContainer.appendChild(thread);
            }
        }

        createFractalNodes() {
            if (!this.quantumMode) return;

            this.quantumThinking.innerHTML = '';
            const nodeCount = this.hyperthreading ? 12 : 6;

            for (let i = 0; i < nodeCount; i++) {
                const node = document.createElement('div');
                node.className = 'fractal-node';
                node.style.left = `${Math.random() * 100}%`;
                node.style.top = `${Math.random() * 100}%`;
                node.style.animationDelay = `${Math.random() * 2}s`;
                node.style.background = i % 2 === 0 ? 'var(--agent-nexus)' : 'var(--agent-cognito)';
                this.quantumThinking.appendChild(node);
            }
        }

        bindEvents() {
            this.editor.addEventListener('input', this.handleInput.bind(this));
            this.editor.addEventListener('compositionstart', () => this.isComposing = true);
            this.editor.addEventListener('compositionend', () => {
                this.isComposing = false;
                this.handleInput();
            });

            this.editor.addEventListener('keydown', this.handleKeydown.bind(this));
            this.editor.addEventListener('click', this.updateStatus.bind(this));
            this.editor.addEventListener('keyup', this.updateStatus.bind(this));

            this.editor.addEventListener('scroll', this.syncScroll.bind(this));

            // Quantum mode toggle
            document.getElementById('quantum-mode').addEventListener('change', (e) => {
                this.quantumMode = e.target.checked;
                if (this.quantumMode) {
                    this.createFractalNodes();
                } else {
                    this.quantumThinking.innerHTML = '';
                }
            });

            document.getElementById('hyperthreading').addEventListener('change', (e) => {
                this.hyperthreading = e.target.checked;
                if (this.quantumMode) {
                    this.createFractalNodes();
                }
            });

            document.getElementById('multi-agent-mode').addEventListener('change', (e) => {
                this.multiAgentMode = e.target.checked;
            });
        }

        handleInput() {
            if (this.isComposing) return;

            this.pushHistory();
            this.highlightContent();
            this.updateLineNumbers();
            this.updateStatus();

            if (this.quantumMode) {
                this.createFractalNodes();
            }
        }

        handleKeydown(event) {
            if (event.key === 'Tab') {
                event.preventDefault();
                this.insertText('    ');
            }

            if (event.ctrlKey || event.metaKey) {
                if (event.key === 'z' && !event.shiftKey) {
                    event.preventDefault();
                    this.undo();
                } else if (event.key === 'z' && event.shiftKey) {
                    event.preventDefault();
                    this.redo();
                } else if (event.key === 'y') {
                    event.preventDefault();
                    this.redo();
                } else if (event.key === 'q') {
                    event.preventDefault();
                    this.quantumMode = !this.quantumMode;
                    document.getElementById('quantum-mode').checked = this.quantumMode;
                    if (this.quantumMode) {
                        this.createFractalNodes();
                    }
                } else if (event.key === 'm') {
                    event.preventDefault();
                    this.multiAgentMode = !this.multiAgentMode;
                    document.getElementById('multi-agent-mode').checked = this.multiAgentMode;
                }
            }
        }

        insertText(text) {
            const selection = window.getSelection();
            if (selection.rangeCount === 0) return;

            const range = selection.getRangeAt(0);
            range.deleteContents();
            range.insertNode(document.createTextNode(text));

            range.setStart(range.endContainer, range.endOffset);
            range.setEnd(range.endContainer, range.endOffset);
            selection.removeAllRanges();
            selection.addRange(range);

            this.handleInput();
        }

        highlightContent() {
            this.highlighter.highlightElement(this.editor, this.currentFileType);
        }

        updateLineNumbers() {
            const text = this.editor.textContent || '';
            const lines = text.split('\n');
            const lineCount = lines.length;

            let lineNumbersHTML = '';
            for (let i = 1; i <= lineCount; i++) {
                lineNumbersHTML += i + '<br>';
            }

            this.lineNumbers.innerHTML = lineNumbersHTML;
            this.lineNumbers.style.height = this.editor.scrollHeight + 'px';
        }

        syncScroll() {
            this.lineNumbers.scrollTop = this.editor.scrollTop;
        }

        updateStatus() {
            const selection = window.getSelection();
            const text = this.editor.textContent || '';
            const lines = text.split('\n');

            let lineNum = 1;
            let colNum = 0;

            if (selection.rangeCount > 0) {
                const range = selection.getRangeAt(0);
                const preCaretRange = range.cloneRange();
                preCaretRange.selectNodeContents(this.editor);
                preCaretRange.setEnd(range.endContainer, range.endOffset);

                const preCaretText = preCaretRange.toString();
                const preCaretLines = preCaretText.split('\n');

                lineNum = preCaretLines.length;
                colNum = preCaretLines[preCaretLines.length - 1].length;
            }

            const quantumStatus = this.quantumMode ?
                ` | Quantum: ${this.hyperthreading ? 'Hyperthreaded' : 'Standard'}` :
                ' | Classical Mode';

            const agentStatus = this.multiAgentMode ? ' | Multi-Agent' : ' | Single-Agent';

            this.statusEditor.textContent =
                `Cursor: ${lineNum}:${colNum} | Lines: ${lines.length} | Chars: ${text.length} | History: ${this.historyStack.length}${quantumStatus}${agentStatus}`;
        }

        pushHistory() {
            const content = this.editor.textContent;
            if (this.historyStack.length && this.historyStack[this.historyStack.length - 1] === content) return;

            this.historyStack.push(content);
            this.redoStack = [];
        }

        undo() {
            if (this.historyStack.length > 1) {
                this.redoStack.push(this.historyStack.pop());
                this.render(this.historyStack[this.historyStack.length - 1]);
            }
        }

        redo() {
            if (this.redoStack.length) {
                const content = this.redoStack.pop();
                this.historyStack.push(content);
                this.render(content);
            }
        }

        render(content) {
            this.editor.textContent = content;
            this.highlightContent();
            this.updateLineNumbers();
            this.updateStatus();

            if (this.quantumMode) {
                this.createFractalNodes();
            }
        }

        setContent(content, fileType = 'html') {
            this.currentFileType = fileType;
            this.render(content);
            this.historyStack = [content];
            this.redoStack = [];
        }

        getContent() {
            return this.editor.textContent;
        }

        // Quantum code insertion
        insertCodeAtCursor(code) {
            const selection = window.getSelection();
            if (selection.rangeCount === 0) return;

            const range = selection.getRangeAt(0);
            range.deleteContents();

            const tempDiv = document.createElement('div');
            tempDiv.innerHTML = code;

            const fragment = document.createDocumentFragment();
            while (tempDiv.firstChild) {
                fragment.appendChild(tempDiv.firstChild);
            }

            range.insertNode(fragment);

            range.setStartAfter(fragment.lastChild);
            range.setEndAfter(fragment.lastChild);
            selection.removeAllRanges();
            selection.addRange(range);

            this.handleInput();
        }

        // Quantum selection replacement
        replaceSelectionWithCode(code) {
            const selection = window.getSelection();
            if (selection.rangeCount === 0) return;

            const range = selection.getRangeAt(0);
            range.deleteContents();

            const textNode = document.createTextNode(code);
            range.insertNode(textNode);

            range.setStartAfter(textNode);
            range.setEndAfter(textNode);
            selection.removeAllRanges();
            selection.addRange(range);

            this.handleInput();
        }
    }

    // ----- Quantum Fractal 5-Agent System -----
    class QuantumFractalSystem {
        constructor() {
            this.agents = {
                nexus: document.querySelector('.agent-nexus .agent-content'),
                cognito: document.querySelector('.agent-cognito .agent-content'),
                relay: document.querySelector('.agent-relay .agent-content'),
                sentinel: document.querySelector('.agent-sentinel .agent-content'),
                echo: document.querySelector('.agent-echo .agent-content')
            };

            this.agentCards = {
                nexus: document.querySelector('.agent-nexus'),
                cognito: document.querySelector('.agent-cognito'),
                relay: document.querySelector('.agent-relay'),
                sentinel: document.querySelector('.agent-sentinel'),
                echo: document.querySelector('.agent-echo')
            };

            this.quantumStatus = document.querySelector('.quantum-status');
            this.quantumDot = document.querySelector('.quantum-dot');
            this.consensusPanel = document.getElementById('consensus-panel');
            this.candidatesList = document.getElementById('candidates-list');
            this.consensusScore = document.getElementById('consensus-score');

            this.isGenerating = false;
            this.isSpeaking = false;
            this.quantumConnected = false;
            this.consensusStrategy = true;
            this.fractalDepth = 3;

            // Quantum configuration
            this.quantumUrl = 'http://localhost:11434';
            this.currentModel = 'codellama';
            this.quantumModels = ['codellama', 'llama2', 'mistral'];

            // Multi-agent orchestrator settings
            this.agentCount = 4;
            this.maxRounds = 3;

            this.checkQuantumConnection();
            this.initQuantumHashing();
            this.bindOrchestratorEvents();
        }

        bindOrchestratorEvents() {
            document.getElementById('run-orchestrator').addEventListener('click', () => {
                this.runMultiAgentOrchestrator();
            });

            document.getElementById('btn-orchestrate').addEventListener('click', () => {
                this.runMultiAgentOrchestrator();
            });

            document.getElementById('agent-count').addEventListener('change', (e) => {
                this.agentCount = parseInt(e.target.value);
            });

            document.getElementById('max-rounds').addEventListener('change', (e) => {
                this.maxRounds = parseInt(e.target.value);
            });
        }

        initQuantumHashing() {
            // Initialize quantum hash sequences for hyperthreaded thinking
            this.hashSequences = {
                nexus: this.generateFractalHash('nexus'),
                cognito: this.generateFractalHash('cognito'),
                relay: this.generateFractalHash('relay'),
                sentinel: this.generateFractalHash('sentinel'),
                echo: this.generateFractalHash('echo')
            };
        }

        generateFractalHash(agentName, depth = 3) {
            // Fractal hash generation for quantum reasoning
            const base = agentName + Date.now().toString();
            let hash = '';

            for (let i = 0; i < depth; i++) {
                let current = base;
                for (let j = 0; j <= i; j++) {
                    current = btoa(current).substring(0, 16);
                }
                hash += current;
            }

            return btoa(hash).substring(0, 32);
        }

        async checkQuantumConnection() {
            try {
                const response = await fetch(`${this.quantumUrl}/api/tags`);
                if (response.ok) {
                    this.quantumConnected = true;
                    this.quantumDot.classList.add('connected');
                    this.quantumStatus.innerHTML = `<div class="quantum-dot connected"></div><span>Quantum State: Entangled (${this.currentModel})</span>`;

                    const data = await response.json();
                    if (data.models && data.models.length > 0) {
                        this.currentModel = data.models[0].name;
                        this.quantumStatus.innerHTML = `<div class="quantum-dot connected"></div><span>Quantum State: Entangled (${this.currentModel})</span>`;
                    }
                } else {
                    this.setQuantumDisconnected();
                }
            } catch (error) {
                this.setQuantumDisconnected();
            }
        }

        setQuantumDisconnected() {
            this.quantumConnected = false;
            this.quantumDot.classList.remove('connected');
            this.quantumStatus.innerHTML = `<div class="quantum-dot"></div><span>Quantum State: Disentangled</span>`;
        }

        isHumanPrompt(text) {
            return /\?$|^who|^what|^how|^when|^where|^why|^wer|^was|^wie|^wann|^wo|^warum/i.test(text.trim());
        }

        // *** FRACTAL OPTIMIZATION: Converted nested callbacks to async/await ***
        async processQuantumPrompt(promptText, editorContext = '') {
            if (this.isGenerating || this.isSpeaking) return;

            if (!this.quantumConnected) {
                alert("Quantum system not entangled. Please ensure Ollama is running on localhost:11434");
                return;
            }

            this.isGenerating = true;
            const submitBtn = document.getElementById('send-button');
            submitBtn.disabled = true;

            document.getElementById('ai-response-panel').style.display = 'block';

            Object.values(this.agents).forEach(agent => { agent.innerHTML = 'Quantum initializing...'; });
            Object.values(this.agentCards).forEach(card => { card.classList.remove('active'); });

            const quantumStep = async (agentKey, statusMessage, duration = 400) => {
                const agent = this.agents[agentKey];
                const card = this.agentCards[agentKey];

                card.classList.add('active');
                agent.innerHTML = `<div class="quantum-spinner"></div>${statusMessage}`;
                agent.setAttribute('data-quantum-hash', this.hashSequences[agentKey].substring(0, 8));

                await new Promise(r => setTimeout(r, duration));
            };

            try {
                const promptRect = document.getElementById('prompt-input').getBoundingClientRect();
                
                // Quantum Phase 1: NEXUS (Fractal Orchestration)
                await quantumStep('core:latest', 'Orchestrating quantum fractal reasoning...');
                const nexusRect = this.agentCards.nexus.getBoundingClientRect();
                await this.animateQuantumPacket(promptRect, nexusRect);

                // Quantum Phase 2: COGNITO (Fractal Analysis)
                await quantumStep('loop:latest', 'Executing hyperthreaded fractal analysis...');
                const cognitoRect = this.agentCards.cognito.getBoundingClientRect();
                await this.animateQuantumPacket(nexusRect, cognitoRect);

                // --- Core Quantum API Call ---
                const fullPrompt = this.applyFractalReasoning(promptText, editorContext);
                const payload = { model: this.currentModel, prompt: fullPrompt, stream: false };

                let responseData = null;
                try {
                    const response = await fetch(`${this.quantumUrl}/api/generate`, {
                        method: 'POST',
                        headers: { 'Content-Type': 'application/json' },
                        body: JSON.stringify(payload)
                    });

                    if (!response.ok) {
                        throw new Error(`Quantum error: ${response.status}`);
                    }
                    responseData = await response.json();
                } catch (e) {
                    throw new Error(`Quantum API Failure: ${e.message}`);
                }

                const generatedText = responseData?.response || "Error: No quantum response detected.";
                this.agents.cognito.innerHTML = 'Fractal analysis complete. Quantum routing...';

                // Quantum Phase 3: RELAY & SENTINEL (Consensus Validation)
                const relayRect = this.agentCards.relay.getBoundingClientRect();
                await quantumStep('2244:latest', 'Transmitting quantum data streams...');
                await this.animateQuantumPacket(cognitoRect, relayRect);

                const sentinelRect = this.agentCards.sentinel.getBoundingClientRect();
                await quantumStep('coin:latest', 'Validating quantum consensus...');
                await this.animateQuantumPacket(relayRect, sentinelRect);

                // Quantum Phase 4: ECHO (Fractal Report)
                const echoRect = this.agentCards.echo.getBoundingClientRect();
                await quantumStep('code:latest', 'Generating quantum fractal report...');
                await this.animateQuantumPacket(sentinelRect, echoRect);

                // Process and display quantum result
                await this.quantumEchoAnswer(promptText, generatedText, editorContext);

                // Quantum final state
                this.agents.nexus.innerHTML = 'Quantum idle. Awaiting command.';
                this.agents.cognito.innerHTML = 'Ready';
                this.agents.relay.innerHTML = 'Ready';
                this.agents.sentinel.innerHTML = 'Ready';

            } catch (e) {
                console.error("Quantum system collapse:", e);
                Object.values(this.agentCards).forEach(card => {
                    card.style.boxShadow = '0 0 15px #ff0000';
                });
                this.agents.echo.innerHTML = `<span style="color: #ff4444">Quantum Error: ${e.message}</span>`;
            } finally {
                Object.values(this.agentCards).forEach(card => {
                    card.classList.remove('active');
                    card.style.boxShadow = '';
                });
                this.isGenerating = false;
                submitBtn.disabled = false;
            }
        }

        applyFractalReasoning(prompt, context) {
            // Apply fractal mathematics and quantum reasoning to the prompt
            const fractalLayers = [
                "Apply recursive optimization patterns",
                "Implement quantum efficiency algorithms",
                "Use fractal code structure principles",
                "Apply hyperthreaded reasoning",
                "Implement consensus-based validation"
            ];

            let enhancedPrompt = `QUANTUM FRACTAL REASONING CONTEXT:\n`;
            fractalLayers.forEach((layer, index) => {
                enhancedPrompt += `Layer ${index + 1}: ${layer}\n`;
            });

            enhancedPrompt += `\nORIGINAL REQUEST: ${prompt}\n\n`;

            if (context) {
                enhancedPrompt += `CURRENT QUANTUM STATE:\n\`\`\`${quantumEditor.currentFileType}\n${context}\n\`\`\`\n\n`;
            }

            enhancedPrompt += `QUANTUM DIRECTIVE: Provide only the optimized, fractal-enhanced code solution without explanations. Use quantum-efficient patterns.`;

            return enhancedPrompt;
        }

        async quantumEchoAnswer(promptText, answer, editorContext = '') {
            const isQuestion = this.isHumanPrompt(promptText);

            if (isQuestion) {
                this.agents.echo.innerHTML = `<p>${answer}</p>`;
            } else {
                try {
                    // Quantum code extraction
                    const codeMatch = answer.match(/```(?:[\w]*)\n?([\s\S]*?)```/) ||
                                     [null, answer.trim()];
                    const content = codeMatch[1] || answer.trim();

                    // Apply quantum highlighting
                    const highlighter = new QuantumHighlighter();
                    const highlightedCode = highlighter.highlight(content, quantumEditor.currentFileType);

                    // Quantum action buttons
                    const quantumButtons = `
                        <div class="action-buttons">
                            <button class="small success" onclick="quantumCopyCode()">Quantum Copy</button>
                            <button class="small info" onclick="quantumApplyCode()">Apply Quantum Code</button>
                            <button class="small warn" onclick="quantumSaveCode()">Save Quantum File</button>
                            <button class="small" onclick="quantumOptimizeFurther()" style="background: var(--agent-nexus);">Fractal Optimize</button>
                        </div>
                    `;

                    this.agents.echo.innerHTML = `
                        <div style="border-left: 3px solid var(--agent-nexus); padding-left: 10px; margin-bottom: 10px;">
                            <strong>Quantum Fractal Solution Generated</strong>
                        </div>
                        <pre style="background: #1a1a1a; padding: 10px; border-radius: 4px; overflow: auto; max-height: 300px; border: 1px solid var(--agent-cognito);">${highlightedCode}</pre>
                        ${quantumButtons}
                    `;

                    // Store quantum code
                    this.quantumCode = content;

                } catch(e) {
                    this.agents.echo.innerHTML = `<p>Quantum raw output:</p><pre>${answer}</pre>`;
                }
            }
        }

        // *** FRACTAL OPTIMIZATION: Converted to return a Promise for async/await use ***
        animateQuantumPacket(sourceRect, targetRect) {
            return new Promise(resolve => {
                const packet = document.createElement('div');
                packet.className = 'quantum-packet';
                document.body.appendChild(packet);

                const startX = sourceRect.left + sourceRect.width / 2;
                const startY = sourceRect.top + sourceRect.height / 2;

                const endX = targetRect.left + targetRect.width / 2;
                const endY = targetRect.top + targetRect.height / 2;

                // Create quantum trail (child of packet for simpler cleanup)
                const trail = document.createElement('div');
                trail.className = 'quantum-trail';
                packet.appendChild(trail);

                gsap.set(packet, { x: startX, y: startY, opacity: 1, scale: 0.3 });

                gsap.to(packet, {
                    x: endX,
                    y: endY,
                    scale: 1.2,
                    opacity: 0.9,
                    duration: 0.6,
                    ease: "power2.inOut",
                    onComplete: () => {
                        packet.remove();
                        resolve(); // Resolve the promise when animation is complete
                    }
                });

                // Animate quantum trail
                gsap.fromTo(trail,
                    { scaleX: 0, opacity: 0 },
                    { scaleX: 1, opacity: 0.7, duration: 0.3, ease: "power2.out" }
                );
            });
        }

        // Quantum quick actions
        async quantumOptimize() {
            const currentCode = quantumEditor.getContent();
            this.processQuantumPrompt("Apply quantum fractal optimization to this code", currentCode);
        }

        async quantumDocument() {
            const currentCode = quantumEditor.getContent();
            this.processQuantumPrompt("Add fractal documentation with quantum clarity", currentCode);
        }

        async quantumRefactor() {
            const currentCode = quantumEditor.getContent();
            this.processQuantumPrompt("Refactor using quantum fractal patterns and hyperthreaded efficiency", currentCode);
        }

        async quantumOptimizeFurther() {
            if (this.quantumCode) {
                this.processQuantumPrompt("Apply deeper fractal optimization to this quantum code", this.quantumCode);
            }
        }

        // ----- Multi-Agent Orchestrator Implementation -----
        async runMultiAgentOrchestrator() {
            if (this.isGenerating) return;

            this.isGenerating = true;
            const promptInput = document.getElementById('prompt-input');
            const promptText = promptInput.value.trim() || "Optimize this code with quantum fractal patterns";
            const editorContext = quantumEditor.getContent();

            // Show quantum AI panel
            document.getElementById('ai-response-panel').style.display = 'block';

            // Reset agents
            Object.values(this.agents).forEach(agent => {
                agent.innerHTML = 'Initializing multi-agent consensus...';
            });

            Object.values(this.agentCards).forEach(card => {
                card.classList.remove('active');
            });

            this.agents.nexus.innerHTML = '<div class="quantum-spinner"></div>Starting multi-agent orchestrator...';
            this.agentCards.nexus.classList.add('active');

            try {
                // Generate genesis hash
                const genesis = this.generateGenesisHash();
                this.agents.nexus.innerHTML = `Genesis: ${genesis.substring(0, 16)}...`;

                // Simulate multiple agents
                const agents = [];
                for (let i = 0; i < this.agentCount; i++) {
                    agents.push({
                        id: `agent-${i}`,
                        origin: this.generateOriginHash(genesis, `agent-${i}`)
                    });
                }

                this.agents.cognito.innerHTML = `<div class="quantum-spinner"></div>Spawning ${this.agentCount} agents...`;
                this.agentCards.cognito.classList.add('active');

                // Simulate agent reasoning rounds
                const allCandidates = [];
                for (let round = 0; round < this.maxRounds; round++) {
                    this.agents.relay.innerHTML = `<div class="quantum-spinner"></div>Round ${round + 1}/${this.maxRrounds}...`;
                    this.agentCards.relay.classList.add('active');

                    // Each agent generates a candidate
                    for (const agent of agents) {
                        const candidate = await this.simulateAgentReasoning(agent, promptText, editorContext, round);
                        allCandidates.push({
                            agentId: agent.id,
                            origin: agent.origin,
                            round,
                            candidate,
                            entropy: this.calculateEntropy(agent.origin)
                        });

                        // Update origin for next round (fractal coupling)
                        agent.origin = this.generateOriginHash(agent.origin, genesis, round);
                    }

                    await new Promise(r => setTimeout(r, 500));
                }

                this.agents.sentinel.innerHTML = `<div class="quantum-spinner"></div>Validating consensus...`;
                this.agentCards.sentinel.classList.add('active');

                // Assemble consensus
                const consensus = this.assembleConsensus(allCandidates, genesis);

                this.agents.echo.innerHTML = `<div class="quantum-spinner"></div>Finalizing quantum report...`;
                this.agentCards.echo.classList.add('active');

                // Display consensus results
                await this.displayConsensusResults(consensus, allCandidates);

            } catch (e) {
                console.error("Multi-agent orchestrator error:", e);
                this.agents.echo.innerHTML = `<span style="color: #ff4444">Orchestrator Error: ${e.message}</span>`;
            } finally {
                // Final state
                this.agents.nexus.innerHTML = 'Multi-agent consensus complete';
                this.agents.cognito.innerHTML = 'Ready';
                this.agents.relay.innerHTML = 'Ready';
                this.agents.sentinel.innerHTML = 'Ready';

                Object.values(this.agentCards).forEach(card => {
                    card.classList.remove('active');
                });
                this.isGenerating = false;
            }
        }

        generateGenesisHash() {
            const timestamp = Date.now().toString();
            const random = Math.random().toString(36).substring(2);
            return this.sha256('GENESIS', timestamp, random);
        }

        generateOriginHash(genesis, agentId, round = 0) {
            const nonce = Math.random().toString(36).substring(2, 10);
            return this.sha256(genesis, agentId, nonce, round.toString());
        }

        sha256(...inputs) {
            // Simple SHA-256 simulation for browser environment
            const str = inputs.join('');
            let hash = 0;
            for (let i = 0; i < str.length; i++) {
                const char = str.charCodeAt(i);
                hash = ((hash << 5) - hash) + char;
                hash = hash & hash; // Convert to 32bit integer
            }
            return Math.abs(hash).toString(36) + Math.random().toString(36).substring(2, 10);
        }

        calculateEntropy(hash) {
            // Simplified entropy calculation
            const uniqueChars = new Set(hash).size;
            return (uniqueChars / hash.length) * 8; // bits per byte approximation
        }

        async simulateAgentReasoning(agent, prompt, context, round) {
            // Simulate agent reasoning - in real implementation, this would call Ollama
            const reasoningStrategies = [
                "Apply recursive optimization",
                "Use fractal code patterns",
                "Implement quantum algorithms",
                "Apply hyperthreaded reasoning",
                "Use entropy-based selection"
            ];

            const strategy = reasoningStrategies[round % reasoningStrategies.length];
            const seed = agent.origin.substring(0, 8);

            // Simulate API call delay
            await new Promise(r => setTimeout(r, 300 + Math.random() * 300));

            return `// ${agent.id} - Round ${round + 1} - ${strategy}
// Seed: ${seed}
// Entropy: ${this.calculateEntropy(agent.origin).toFixed(2)}

function quantum_${agent.id.replace('-', '_')}() {
    // ${strategy.toLowerCase()} applied
    ${context.split('\n').slice(0, 3).join('\n    ')}
    // ... additional optimized code
}`;
        }

        assembleConsensus(candidates, genesis) {
            // Group identical candidates
            const candidateMap = new Map();

            for (const candidate of candidates) {
                const key = candidate.candidate.trim();
                const existing = candidateMap.get(key) || { candidate: key, agents: [], count: 0, totalEntropy: 0 };
                existing.agents.push(candidate.agentId);
                existing.count++;
                existing.totalEntropy += candidate.entropy;
                candidateMap.set(key, existing);
            }

            // Calculate scores
            const scored = Array.from(candidateMap.values()).map(item => ({
                ...item,
                avgEntropy: item.totalEntropy / item.count,
                score: item.count + (item.avgEntropy * 0.1) // Weight entropy
            }));

            // Sort by score
            scored.sort((a, b) => b.score - a.score);

            const topCandidate = scored[0];

            // Find highest entropy agent
            let rootAgent = null;
            let bestEntropy = -1;
            for (const candidate of candidates) {
                if (topCandidate.agents.includes(candidate.agentId) && candidate.entropy > bestEntropy) {
                    bestEntropy = candidate.entropy;
                    rootAgent = candidate.agentId;
                }
            }

            return {
                genesis,
                selectedCandidate: topCandidate.candidate,
                score: topCandidate.score.toFixed(2),
                count: topCandidate.count,
                avgEntropy: topCandidate.avgEntropy.toFixed(2),
                rootAgent,
                allCandidates: scored
            };
        }

        async displayConsensusResults(consensus, allCandidates) {
            // Show consensus panel
            this.consensusPanel.style.display = 'block';
            this.consensusScore.textContent = `Score: ${consensus.score}`;

            // Display all candidates
            this.candidatesList.innerHTML = '';

            consensus.allCandidates.forEach((candidate, index) => {
                const isSelected = index === 0;
                const candidateEl = document.createElement('div');
                candidateEl.className = `candidate-item ${isSelected ? 'selected-candidate' : ''}`;
                candidateEl.innerHTML = `
                    <div class="candidate-meta">
                        <span>${candidate.agents.join(', ')}</span>
                        <span>Count: ${candidate.count} | Entropy: ${candidate.avgEntropy}</span>
                    </div>
                    <div class="candidate-content">${candidate.candidate.substring(0, 200)}${candidate.candidate.length > 200 ? '...' : ''}</div>
                `;
                this.candidatesList.appendChild(candidateEl);
            });

            // Display selected candidate in echo agent
            const highlighter = new QuantumHighlighter();
            const highlightedCode = highlighter.highlight(consensus.selectedCandidate, quantumEditor.currentFileType);

            const quantumButtons = `
                <div class="action-buttons">
                    <button class="small success" onclick="quantumCopyConsensus()">Copy Consensus</button>
                    <button class="small info" onclick="quantumApplyConsensus()">Apply Consensus</button>
                    <button class="small" onclick="quantumRerunOrchestrator()" style="background: var(--agent-nexus);">Rerun Orchestrator</button>
                </div>
            `;

            this.agents.echo.innerHTML = `
                <div style="border-left: 3px solid var(--agent-nexus); padding-left: 10px; margin-bottom: 10px;">
                    <strong>Multi-Agent Consensus Complete</strong><br>
                    <small>Root Agent: ${consensus.rootAgent} | Score: ${consensus.score} | Entropy: ${consensus.avgEntropy}</small>
                </div>
                <pre style="background: #1a1a1a; padding: 10px; border-radius: 4px; overflow: auto; max-height: 300px; border: 1px solid var(--agent-cognito);">${highlightedCode}</pre>
                ${quantumButtons}
            `;

            // Store consensus code
            this.quantumCode = consensus.selectedCandidate;
        }
    }

    // Quantum global functions
    function quantumCopyCode() {
        if (quantumFractalSystem.quantumCode) {
            navigator.clipboard.writeText(quantumFractalSystem.quantumCode).then(() => {
                quantumNotify('Quantum code copied to clipboard!', 'success');
            });
        }
    }

    function quantumApplyCode() {
        if (quantumFractalSystem.quantumCode) {
            quantumEditor.setContent(quantumFractalSystem.quantumCode, quantumEditor.currentFileType);
            quantumNotify('Quantum code applied!', 'success');
        }
    }

    function quantumSaveCode() {
        if (quantumFractalSystem.quantumCode) {
            const blob = new Blob([quantumFractalSystem.quantumCode], { type: 'text/plain' });
            const a = document.createElement('a');
            a.href = URL.createObjectURL(blob);
            a.download = quantumEditor.currentFileName || 'quantum_code.' + quantumEditor.currentFileType;
            document.body.appendChild(a);
            a.click();
            document.body.removeChild(a);
            URL.revokeObjectURL(a.href);
            quantumNotify('Quantum code saved!', 'success');
        }
    }

    function quantumOptimizeFurther() {
        quantumFractalSystem.quantumOptimizeFurther();
    }

    // Consensus functions
    function quantumCopyConsensus() {
        if (quantumFractalSystem.quantumCode) {
            navigator.clipboard.writeText(quantumFractalSystem.quantumCode).then(() => {
                quantumNotify('Consensus code copied to clipboard!', 'success');
            });
        }
    }

    function quantumApplyConsensus() {
        if (quantumFractalSystem.quantumCode) {
            quantumEditor.setContent(quantumFractalSystem.quantumCode, quantumEditor.currentFileType);
            quantumNotify('Consensus code applied!', 'success');
        }
    }

    function quantumRerunOrchestrator() {
        quantumFractalSystem.runMultiAgentOrchestrator();
    }

    function quantumNotify(message, type = 'info') {
        const notification = document.createElement('div');
        notification.textContent = message;
        notification.style.cssText = `
            position: fixed;
            top: 20px;
            right: 20px;
            background: ${type === 'success' ? 'var(--accent)' : 'var(--info)'};
            color: white;
            padding: 10px 15px;
            border-radius: 4px;
            z-index: 1000;
            font-size: 12px;
            box-shadow: 0 4px 12px rgba(0,0,0,0.3);
        `;
        document.body.appendChild(notification);

        setTimeout(() => {
            document.body.removeChild(notification);
        }, 3000);
    }

    // ----- Initialize Quantum Editor and Fractal System -----
    let quantumEditor;
    let quantumFractalSystem;

    document.addEventListener('DOMContentLoaded', () => {
        quantumEditor = new QuantumEditor();
        quantumFractalSystem = new QuantumFractalSystem();

        // Quantum viewport handling
        if (window.visualViewport) {
            window.visualViewport.addEventListener('resize', handleQuantumViewportResize);
        }

        // Initialize quantum components
        initQuantumFileHandling();
        initQuantumAI();
        initQuantumPreview();
        initQuantumLeftPanel();
        initQuantumQuickActions();
    });

    function handleQuantumViewportResize() {
        const visualViewport = window.visualViewport;
        if (visualViewport) {
            document.body.style.height = visualViewport.height + 'px';
        }
    }

    function initQuantumFileHandling() {
        document.getElementById('open-file').onclick = () => {
            document.getElementById('file-input').click();
        };

        document.getElementById('file-input').addEventListener('change', e => {
            const file = e.target.files[0];
            if (!file) return;

            const reader = new FileReader();
            reader.onload = function(ev) {
                const fileName = file.name;
                const fileType = detectQuantumLanguage(fileName);

                quantumEditor.setContent(ev.target.result, fileType);
                document.getElementById('file-meta').textContent = fileName;
            };
            reader.readAsText(file);
        });

        document.getElementById('save-file').onclick = quantumSaveFile;
        document.getElementById('save-as').onclick = quantumSaveAsFile;
    }

    function detectQuantumLanguage(fileName) {
        const ext = fileName?.split('.').pop().toLowerCase();
        return {
            'js': 'js',
            'html': 'html',
            'htm': 'html',
            'css': 'css',
            'json': 'js',
            'txt': 'js'
        }[ext] || 'html';
    }

    function quantumSaveFile() {
        if (!quantumEditor.currentFileName) {
            quantumSaveAsFile();
            return;
        }

        const blob = new Blob([quantumEditor.getContent()], { type: 'text/plain' });
        const a = document.createElement('a');
        a.href = URL.createObjectURL(blob);
        a.download = quantumEditor.currentFileName;
        document.body.appendChild(a);
        a.click();
        document.body.removeChild(a);
        URL.revokeObjectURL(a.href);
    }
<<<<<<< HEAD

    function quantumSaveAsFile() {
        const fileName = prompt('Enter quantum file name', quantumEditor.currentFileName || 'quantum_code.html');
        if (fileName) {
            quantumEditor.currentFileName = fileName;
            quantumEditor.currentFileType = detectQuantumLanguage(fileName);
            document.getElementById('file-meta').textContent = fileName;
            quantumSaveFile();
        }
    }

    function initQuantumAI() {
        document.getElementById('send-button').onclick = runQuantumAI;
        document.getElementById('run-local-ai').onclick = runQuantumAI;

        document.getElementById('prompt-input').addEventListener('keydown', e => {
            if ((e.ctrlKey || e.metaKey) && e.key === 'Enter') {
                e.preventDefault();
                runQuantumAI();
            }
        });

=======

    function quantumSaveAsFile() {
        const fileName = prompt('Enter quantum file name', quantumEditor.currentFileName || 'quantum_code.html');
        if (fileName) {
            quantumEditor.currentFileName = fileName;
            quantumEditor.currentFileType = detectQuantumLanguage(fileName);
            document.getElementById('file-meta').textContent = fileName;
            quantumSaveFile();
        }
    }

    function initQuantumAI() {
        document.getElementById('send-button').onclick = runQuantumAI;
        document.getElementById('run-local-ai').onclick = runQuantumAI;

        document.getElementById('prompt-input').addEventListener('keydown', e => {
            if ((e.ctrlKey || e.metaKey) && e.key === 'Enter') {
                e.preventDefault();
                runQuantumAI();
            }
        });

>>>>>>> 0e3d6488
        document.getElementById('close-ai-panel').onclick = () => {
            document.getElementById('ai-response-panel').style.display = 'none';
        };
    }

    function runQuantumAI() {
        const promptInput = document.getElementById('prompt-input');
        const prompt = promptInput.value.trim();
        if (!prompt) return;

        // Get current quantum editor content as context
        const editorContent = quantumEditor.getContent();

        if (quantumEditor.multiAgentMode) {
            quantumFractalSystem.runMultiAgentOrchestrator();
        } else {
            quantumFractalSystem.processQuantumPrompt(prompt, editorContent);
        }

        promptInput.value = '';
    }

    function initQuantumPreview() {
        document.getElementById('btn-render').onclick = renderQuantumHTML;
        document.getElementById('render-html').onclick = renderQuantumHTML;

        document.getElementById('close-preview').onclick = () => {
            document.getElementById('preview-panel').style.display = 'none';
            const previewContent = document.getElementById('preview-content');
            if (previewContent.src.startsWith('blob:')) {
                URL.revokeObjectURL(previewContent.src);
            }
        };
    }

    function renderQuantumHTML() {
        try {
            const blob = new Blob([quantumEditor.getContent()], { type: 'text/html' });
            const previewContent = document.getElementById('preview-content');
            previewContent.src = URL.createObjectURL(blob);
            document.getElementById('preview-panel').style.display = 'flex';
        } catch (e) {
            alert('Quantum rendering error: ' + e.message);
        }
    }
<<<<<<< HEAD

    function initQuantumLeftPanel() {
        document.getElementById('left-toggle').onclick = () => {
            const isOpen = document.getElementById('editor-stage').classList.toggle('left-panel-open');
            document.getElementById('left-toggle').textContent = isOpen ? '✕' : '☰';
        };

        document.getElementById('btn-undo').onclick = () => quantumEditor.undo();
        document.getElementById('btn-redo').onclick = () => quantumEditor.redo();
        document.getElementById('btn-beautify').onclick = quantumBeautify;
    }

    function initQuantumQuickActions() {
        document.getElementById('btn-optimize').onclick = () => quantumFractalSystem.quantumOptimize();
        document.getElementById('btn-document').onclick = () => quantumFractalSystem.quantumDocument();
        document.getElementById('btn-refactor').onclick = () => quantumFractalSystem.quantumRefactor();
    }

    function quantumBeautify() {
        quantumNotify('Quantum beautification would apply fractal code patterns', 'info');
    }

    // Quantum keyboard handling
    document.getElementById('prompt-input').addEventListener('focus', () => {
        setTimeout(handleQuantumViewportResize, 100);
    });

    document.getElementById('prompt-input').addEventListener('blur', () => {
        setTimeout(handleQuantumViewportResize, 100);
    });
</script>
<script>
// --- Ollama live stream directly into the main editor ---
async function streamOllamaToEditor(promptText, model = "codellama:code") {
  const editor = document.getElementById("editor");
  if (!editor) {
    console.error("Editor element #editor not found!");
    return;
  }

  const url = "http://127.0.0.1:11434/api/generate";
  const payload = { model, prompt: promptText, stream: true };

  try {
    const response = await fetch(url, {
      method: "POST",
      headers: { "Content-Type": "application/json" },
      body: JSON.stringify(payload)
    });

    if (!response.ok) {
      console.error("❌ Ollama connection failed:", response.status);
      updateQuantumStatus(false);
      return;
    }

    updateQuantumStatus(true);

    const reader = response.body.getReader();
    const decoder = new TextDecoder("utf-8");
    let buffer = "";

    editor.textContent = ""; // optional: clear before writing
    editor.classList.add("typing-active");

    while (true) {
      const { done, value } = await reader.read();
      if (done) break;

      buffer += decoder.decode(value, { stream: true });
      const lines = buffer.split("\n");
      buffer = lines.pop(); // keep incomplete line

      for (const line of lines) {
        if (!line.trim()) continue;
        try {
          const data = JSON.parse(line);
          if (data.response) {
            editor.textContent += data.response;
            editor.scrollTop = editor.scrollHeight;
          }
          if (data.done) {
            console.log("✅ Stream complete");
            editor.classList.remove("typing-active");
            return;
          }
        } catch { /* skip partials */ }
      }
    }
  } catch (err) {
    console.error("Stream error:", err);
    updateQuantumStatus(false);
  }
}

// --- Simple Quantum connection check ---
async function checkOllamaStatus() {
  try {
    const res = await fetch("http://127.0.0.1:11434/api/tags");
    if (!res.ok) throw new Error("offline");
    const json = await res.json();
    updateQuantumStatus(true, json.models?.[0]?.name);
  } catch {
    updateQuantumStatus(false);
  }
}

// --- Visual indicator handler ---
function updateQuantumStatus(isOnline, modelName = "local") {
  const statusEl = document.getElementById("quantum-status");
  if (!statusEl) return;
  if (isOnline) {
    statusEl.innerHTML = `<div class="quantum-dot connected"></div>
      <span>Quantum State: Entangled (${modelName})</span>`;
  } else {
    statusEl.innerHTML = `<div class="quantum-dot disconnected"></div>
      <span>Quantum State: Disconnected</span>`;
  }
}

// --- Button binding example ---
document.addEventListener("DOMContentLoaded", () => {
  const runBtn = document.getElementById("quantum-run");
  const input = document.getElementById("prompt-input");
  if (runBtn && input) {
    runBtn.addEventListener("click", async () => {
      const prompt = input.value.trim();
      if (!prompt) return;
      await streamOllamaToEditor(prompt, "codellama:code");
    });
  }
  checkOllamaStatus();
});
=======

    function initQuantumLeftPanel() {
        document.getElementById('left-toggle').onclick = () => {
            const isOpen = document.getElementById('editor-stage').classList.toggle('left-panel-open');
            document.getElementById('left-toggle').textContent = isOpen ? '✕' : '☰';
        };

        document.getElementById('btn-undo').onclick = () => quantumEditor.undo();
        document.getElementById('btn-redo').onclick = () => quantumEditor.redo();
        document.getElementById('btn-beautify').onclick = quantumBeautify;
    }

    function initQuantumQuickActions() {
        document.getElementById('btn-optimize').onclick = () => quantumFractalSystem.quantumOptimize();
        document.getElementById('btn-document').onclick = () => quantumFractalSystem.quantumDocument();
        document.getElementById('btn-refactor').onclick = () => quantumFractalSystem.quantumRefactor();
    }

    function quantumBeautify() {
        quantumNotify('Quantum beautification would apply fractal code patterns', 'info');
    }

    // Quantum keyboard handling
    document.getElementById('prompt-input').addEventListener('focus', () => {
        setTimeout(handleQuantumViewportResize, 100);
    });

    document.getElementById('prompt-input').addEventListener('blur', () => {
        setTimeout(handleQuantumViewportResize, 100);
    });
</script>
<script>
// --- Ollama live stream directly into the main editor ---
async function streamOllamaToEditor(promptText, model = "codellama:code") {
  const editor = document.getElementById("editor");
  if (!editor) {
    console.error("Editor element #editor not found!");
    return;
  }

  const url = "http://127.0.0.1:11434/api/generate";
  const payload = { model, prompt: promptText, stream: true };

  try {
    const response = await fetch(url, {
      method: "POST",
      headers: { "Content-Type": "application/json" },
      body: JSON.stringify(payload)
    });

    if (!response.ok) {
      console.error("❌ Ollama connection failed:", response.status);
      updateQuantumStatus(false);
      return;
    }

    updateQuantumStatus(true);

    const reader = response.body.getReader();
    const decoder = new TextDecoder("utf-8");
    let buffer = "";

    editor.textContent = ""; // optional: clear before writing
    editor.classList.add("typing-active");

    while (true) {
      const { done, value } = await reader.read();
      if (done) break;

      buffer += decoder.decode(value, { stream: true });
      const lines = buffer.split("\n");
      buffer = lines.pop(); // keep incomplete line

      for (const line of lines) {
        if (!line.trim()) continue;
        try {
          const data = JSON.parse(line);
          if (data.response) {
            editor.textContent += data.response;
            editor.scrollTop = editor.scrollHeight;
          }
          if (data.done) {
            console.log("✅ Stream complete");
            editor.classList.remove("typing-active");
            return;
          }
        } catch { /* skip partials */ }
      }
    }
  } catch (err) {
    console.error("Stream error:", err);
    updateQuantumStatus(false);
  }
}

// --- Simple Quantum connection check ---
async function checkOllamaStatus() {
  try {
    const res = await fetch("http://127.0.0.1:11434/api/tags");
    if (!res.ok) throw new Error("offline");
    const json = await res.json();
    updateQuantumStatus(true, json.models?.[0]?.name);
  } catch {
    updateQuantumStatus(false);
  }
}

// --- Visual indicator handler ---
function updateQuantumStatus(isOnline, modelName = "local") {
  const statusEl = document.getElementById("quantum-status");
  if (!statusEl) return;
  if (isOnline) {
    statusEl.innerHTML = `<div class="quantum-dot connected"></div>
      <span>Quantum State: Entangled (${modelName})</span>`;
  } else {
    statusEl.innerHTML = `<div class="quantum-dot disconnected"></div>
      <span>Quantum State: Disconnected</span>`;
  }
}

// --- Button binding example ---
document.addEventListener("DOMContentLoaded", () => {
  const runBtn = document.getElementById("quantum-run");
  const input = document.getElementById("prompt-input");
  if (runBtn && input) {
    runBtn.addEventListener("click", async () => {
      const prompt = input.value.trim();
      if (!prompt) return;
      await streamOllamaToEditor(prompt, "codellama:code");
    });
  }
  checkOllamaStatus();
});
</script>
<script type="module">
/* === Quantum Fractal Realtime Syntax Highlighter ===
   Supports: .sh, .py, .md, .php, .sql, .js, .css, .html, etc.
   .txt files are dark grey only
   Works with your existing editor structure, CSS untouched
*/

class RealtimeHighlighter {
    constructor(editorSelector) {
        this.editor = document.querySelector(editorSelector);
        if (!this.editor) return console.error("Editor element not found");

        this.fileType = 'txt'; // default
        this.tokenPatterns = {}; // language regexes

        this.setupPatterns();
        this.observeChanges();
    }

    setFileType(filename) {
        const ext = filename.split('.').pop().toLowerCase();
        this.fileType = ext;
    }

    setupPatterns() {
        // Common patterns per language (basic for realtime speed)
        this.tokenPatterns = {
            js: {
                keyword: /\b(const|let|var|function|return|if|else|for|while|switch|case|break|new|class|extends|import|export|from)\b/g,
                string: /(["'`])(?:(?=(\\?))\2.)*?\1/g,
                comment: /(\/\/.*$|\/\*[\s\S]*?\*\/)/gm,
                number: /\b\d+(\.\d+)?\b/g
            },
            py: {
                keyword: /\b(def|return|if|else|elif|for|while|import|from|as|class|try|except|with|lambda|yield|in|is|not|and|or)\b/g,
                string: /(["'`])(?:(?=(\\?))\2.)*?\1/g,
                comment: /#.*$/gm,
                number: /\b\d+(\.\d+)?\b/g
            },
            html: {
                tag: /(&lt;\/?[\w\s="'-:.#]+&gt;)/g,
                attr: /\b([\w-]+)(=)/g,
                string: /(["']).*?\1/g,
                comment: /<!--[\s\S]*?-->/g
            },
            css: {
                selector: /[.#]?\w[\w-]*\s*(?=\{)/g,
                property: /(\b[a-z-]+)(?=:)/g,
                value: /:\s*([^;]+)(?=;)/g,
                comment: /\/\*[\s\S]*?\*\//g
            },
            sql: {
                keyword: /\b(SELECT|INSERT|UPDATE|DELETE|FROM|WHERE|JOIN|INNER|LEFT|RIGHT|ON|GROUP|BY|ORDER|LIMIT|AS)\b/gi,
                string: /(["']).*?\1/g,
                comment: /(--.*$|\/\*[\s\S]*?\*\/)/gm,
                number: /\b\d+(\.\d+)?\b/g
            },
            php: {
                keyword: /\b(function|return|if|else|elseif|for|while|foreach|class|public|private|protected|new|echo|require|include)\b/g,
                string: /(["']).*?\1/g,
                comment: /(\/\/.*$|\/\*[\s\S]*?\*\/|#.*$)/gm,
                number: /\b\d+(\.\d+)?\b/g
            },
            md: {
                header: /^#+\s.*$/gm,
                bold: /\*\*(.*?)\*\*/g,
                italic: /\*(.*?)\*/g,
                code: /`(.*?)`/g,
                link: /\[([^\]]+)\]\(([^)]+)\)/g
            },
            sh: {
                keyword: /\b(if|then|else|fi|for|in|do|done|while|case|esac|function|exit|return)\b/g,
                string: /(["']).*?\1/g,
                comment: /#.*/g,
                number: /\b\d+(\.\d+)?\b/g
            },
            txt: {}
        };
    }

    highlight(content) {
        if (this.fileType === 'txt') {
            return `<span class="txtfile">${content}</span>`;
        }

        const patterns = this.tokenPatterns[this.fileType] || {};
        let html = content.replace(/&/g, '&amp;').replace(/</g, '&lt;').replace(/>/g, '&gt;');

        for (const [type, regex] of Object.entries(patterns)) {
            html = html.replace(regex, (match) => `<span class="${type}">${match}</span>`);
        }
        return html;
    }

    observeChanges() {
        const updateHighlight = () => {
            const text = this.editor.textContent || this.editor.value || "";
            const html = this.highlight(text);
            if (this.editor.innerHTML !== html) {
                this.editor.innerHTML = html;
            }
        };

        // Live updates
        this.editor.addEventListener('input', updateHighlight);
        this.editor.addEventListener('paste', () => setTimeout(updateHighlight, 10));
        // Optional: initial highlight
        updateHighlight();
    }
}

// === USAGE ===
// Pass your editor's contenteditable container or textarea selector
const highlighter = new RealtimeHighlighter('#editor');

// Example: detect file type (could be dynamic if you load files)
highlighter.setFileType('example.py'); 
>>>>>>> 0e3d6488
</script>
</body>
</html>
<|MERGE_RESOLUTION|>--- conflicted
+++ resolved
@@ -783,6 +783,7 @@
             background: rgba(74, 201, 74, 0.1);
         }
     </style>
+  <script type="module" crossorigin src="/assets/index-LDQ9xv6P.js"></script>
 </head>
 <body>
 <header>
@@ -2189,7 +2190,6 @@
         document.body.removeChild(a);
         URL.revokeObjectURL(a.href);
     }
-<<<<<<< HEAD
 
     function quantumSaveAsFile() {
         const fileName = prompt('Enter quantum file name', quantumEditor.currentFileName || 'quantum_code.html');
@@ -2212,30 +2212,6 @@
             }
         });
 
-=======
-
-    function quantumSaveAsFile() {
-        const fileName = prompt('Enter quantum file name', quantumEditor.currentFileName || 'quantum_code.html');
-        if (fileName) {
-            quantumEditor.currentFileName = fileName;
-            quantumEditor.currentFileType = detectQuantumLanguage(fileName);
-            document.getElementById('file-meta').textContent = fileName;
-            quantumSaveFile();
-        }
-    }
-
-    function initQuantumAI() {
-        document.getElementById('send-button').onclick = runQuantumAI;
-        document.getElementById('run-local-ai').onclick = runQuantumAI;
-
-        document.getElementById('prompt-input').addEventListener('keydown', e => {
-            if ((e.ctrlKey || e.metaKey) && e.key === 'Enter') {
-                e.preventDefault();
-                runQuantumAI();
-            }
-        });
-
->>>>>>> 0e3d6488
         document.getElementById('close-ai-panel').onclick = () => {
             document.getElementById('ai-response-panel').style.display = 'none';
         };
@@ -2281,7 +2257,6 @@
             alert('Quantum rendering error: ' + e.message);
         }
     }
-<<<<<<< HEAD
 
     function initQuantumLeftPanel() {
         document.getElementById('left-toggle').onclick = () => {
@@ -2415,259 +2390,6 @@
   }
   checkOllamaStatus();
 });
-=======
-
-    function initQuantumLeftPanel() {
-        document.getElementById('left-toggle').onclick = () => {
-            const isOpen = document.getElementById('editor-stage').classList.toggle('left-panel-open');
-            document.getElementById('left-toggle').textContent = isOpen ? '✕' : '☰';
-        };
-
-        document.getElementById('btn-undo').onclick = () => quantumEditor.undo();
-        document.getElementById('btn-redo').onclick = () => quantumEditor.redo();
-        document.getElementById('btn-beautify').onclick = quantumBeautify;
-    }
-
-    function initQuantumQuickActions() {
-        document.getElementById('btn-optimize').onclick = () => quantumFractalSystem.quantumOptimize();
-        document.getElementById('btn-document').onclick = () => quantumFractalSystem.quantumDocument();
-        document.getElementById('btn-refactor').onclick = () => quantumFractalSystem.quantumRefactor();
-    }
-
-    function quantumBeautify() {
-        quantumNotify('Quantum beautification would apply fractal code patterns', 'info');
-    }
-
-    // Quantum keyboard handling
-    document.getElementById('prompt-input').addEventListener('focus', () => {
-        setTimeout(handleQuantumViewportResize, 100);
-    });
-
-    document.getElementById('prompt-input').addEventListener('blur', () => {
-        setTimeout(handleQuantumViewportResize, 100);
-    });
-</script>
-<script>
-// --- Ollama live stream directly into the main editor ---
-async function streamOllamaToEditor(promptText, model = "codellama:code") {
-  const editor = document.getElementById("editor");
-  if (!editor) {
-    console.error("Editor element #editor not found!");
-    return;
-  }
-
-  const url = "http://127.0.0.1:11434/api/generate";
-  const payload = { model, prompt: promptText, stream: true };
-
-  try {
-    const response = await fetch(url, {
-      method: "POST",
-      headers: { "Content-Type": "application/json" },
-      body: JSON.stringify(payload)
-    });
-
-    if (!response.ok) {
-      console.error("❌ Ollama connection failed:", response.status);
-      updateQuantumStatus(false);
-      return;
-    }
-
-    updateQuantumStatus(true);
-
-    const reader = response.body.getReader();
-    const decoder = new TextDecoder("utf-8");
-    let buffer = "";
-
-    editor.textContent = ""; // optional: clear before writing
-    editor.classList.add("typing-active");
-
-    while (true) {
-      const { done, value } = await reader.read();
-      if (done) break;
-
-      buffer += decoder.decode(value, { stream: true });
-      const lines = buffer.split("\n");
-      buffer = lines.pop(); // keep incomplete line
-
-      for (const line of lines) {
-        if (!line.trim()) continue;
-        try {
-          const data = JSON.parse(line);
-          if (data.response) {
-            editor.textContent += data.response;
-            editor.scrollTop = editor.scrollHeight;
-          }
-          if (data.done) {
-            console.log("✅ Stream complete");
-            editor.classList.remove("typing-active");
-            return;
-          }
-        } catch { /* skip partials */ }
-      }
-    }
-  } catch (err) {
-    console.error("Stream error:", err);
-    updateQuantumStatus(false);
-  }
-}
-
-// --- Simple Quantum connection check ---
-async function checkOllamaStatus() {
-  try {
-    const res = await fetch("http://127.0.0.1:11434/api/tags");
-    if (!res.ok) throw new Error("offline");
-    const json = await res.json();
-    updateQuantumStatus(true, json.models?.[0]?.name);
-  } catch {
-    updateQuantumStatus(false);
-  }
-}
-
-// --- Visual indicator handler ---
-function updateQuantumStatus(isOnline, modelName = "local") {
-  const statusEl = document.getElementById("quantum-status");
-  if (!statusEl) return;
-  if (isOnline) {
-    statusEl.innerHTML = `<div class="quantum-dot connected"></div>
-      <span>Quantum State: Entangled (${modelName})</span>`;
-  } else {
-    statusEl.innerHTML = `<div class="quantum-dot disconnected"></div>
-      <span>Quantum State: Disconnected</span>`;
-  }
-}
-
-// --- Button binding example ---
-document.addEventListener("DOMContentLoaded", () => {
-  const runBtn = document.getElementById("quantum-run");
-  const input = document.getElementById("prompt-input");
-  if (runBtn && input) {
-    runBtn.addEventListener("click", async () => {
-      const prompt = input.value.trim();
-      if (!prompt) return;
-      await streamOllamaToEditor(prompt, "codellama:code");
-    });
-  }
-  checkOllamaStatus();
-});
-</script>
-<script type="module">
-/* === Quantum Fractal Realtime Syntax Highlighter ===
-   Supports: .sh, .py, .md, .php, .sql, .js, .css, .html, etc.
-   .txt files are dark grey only
-   Works with your existing editor structure, CSS untouched
-*/
-
-class RealtimeHighlighter {
-    constructor(editorSelector) {
-        this.editor = document.querySelector(editorSelector);
-        if (!this.editor) return console.error("Editor element not found");
-
-        this.fileType = 'txt'; // default
-        this.tokenPatterns = {}; // language regexes
-
-        this.setupPatterns();
-        this.observeChanges();
-    }
-
-    setFileType(filename) {
-        const ext = filename.split('.').pop().toLowerCase();
-        this.fileType = ext;
-    }
-
-    setupPatterns() {
-        // Common patterns per language (basic for realtime speed)
-        this.tokenPatterns = {
-            js: {
-                keyword: /\b(const|let|var|function|return|if|else|for|while|switch|case|break|new|class|extends|import|export|from)\b/g,
-                string: /(["'`])(?:(?=(\\?))\2.)*?\1/g,
-                comment: /(\/\/.*$|\/\*[\s\S]*?\*\/)/gm,
-                number: /\b\d+(\.\d+)?\b/g
-            },
-            py: {
-                keyword: /\b(def|return|if|else|elif|for|while|import|from|as|class|try|except|with|lambda|yield|in|is|not|and|or)\b/g,
-                string: /(["'`])(?:(?=(\\?))\2.)*?\1/g,
-                comment: /#.*$/gm,
-                number: /\b\d+(\.\d+)?\b/g
-            },
-            html: {
-                tag: /(&lt;\/?[\w\s="'-:.#]+&gt;)/g,
-                attr: /\b([\w-]+)(=)/g,
-                string: /(["']).*?\1/g,
-                comment: /<!--[\s\S]*?-->/g
-            },
-            css: {
-                selector: /[.#]?\w[\w-]*\s*(?=\{)/g,
-                property: /(\b[a-z-]+)(?=:)/g,
-                value: /:\s*([^;]+)(?=;)/g,
-                comment: /\/\*[\s\S]*?\*\//g
-            },
-            sql: {
-                keyword: /\b(SELECT|INSERT|UPDATE|DELETE|FROM|WHERE|JOIN|INNER|LEFT|RIGHT|ON|GROUP|BY|ORDER|LIMIT|AS)\b/gi,
-                string: /(["']).*?\1/g,
-                comment: /(--.*$|\/\*[\s\S]*?\*\/)/gm,
-                number: /\b\d+(\.\d+)?\b/g
-            },
-            php: {
-                keyword: /\b(function|return|if|else|elseif|for|while|foreach|class|public|private|protected|new|echo|require|include)\b/g,
-                string: /(["']).*?\1/g,
-                comment: /(\/\/.*$|\/\*[\s\S]*?\*\/|#.*$)/gm,
-                number: /\b\d+(\.\d+)?\b/g
-            },
-            md: {
-                header: /^#+\s.*$/gm,
-                bold: /\*\*(.*?)\*\*/g,
-                italic: /\*(.*?)\*/g,
-                code: /`(.*?)`/g,
-                link: /\[([^\]]+)\]\(([^)]+)\)/g
-            },
-            sh: {
-                keyword: /\b(if|then|else|fi|for|in|do|done|while|case|esac|function|exit|return)\b/g,
-                string: /(["']).*?\1/g,
-                comment: /#.*/g,
-                number: /\b\d+(\.\d+)?\b/g
-            },
-            txt: {}
-        };
-    }
-
-    highlight(content) {
-        if (this.fileType === 'txt') {
-            return `<span class="txtfile">${content}</span>`;
-        }
-
-        const patterns = this.tokenPatterns[this.fileType] || {};
-        let html = content.replace(/&/g, '&amp;').replace(/</g, '&lt;').replace(/>/g, '&gt;');
-
-        for (const [type, regex] of Object.entries(patterns)) {
-            html = html.replace(regex, (match) => `<span class="${type}">${match}</span>`);
-        }
-        return html;
-    }
-
-    observeChanges() {
-        const updateHighlight = () => {
-            const text = this.editor.textContent || this.editor.value || "";
-            const html = this.highlight(text);
-            if (this.editor.innerHTML !== html) {
-                this.editor.innerHTML = html;
-            }
-        };
-
-        // Live updates
-        this.editor.addEventListener('input', updateHighlight);
-        this.editor.addEventListener('paste', () => setTimeout(updateHighlight, 10));
-        // Optional: initial highlight
-        updateHighlight();
-    }
-}
-
-// === USAGE ===
-// Pass your editor's contenteditable container or textarea selector
-const highlighter = new RealtimeHighlighter('#editor');
-
-// Example: detect file type (could be dynamic if you load files)
-highlighter.setFileType('example.py'); 
->>>>>>> 0e3d6488
 </script>
 </body>
 </html>
